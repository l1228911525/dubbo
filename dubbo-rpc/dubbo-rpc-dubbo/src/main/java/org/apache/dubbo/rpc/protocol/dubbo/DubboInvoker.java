--- conflicted
+++ resolved
@@ -24,11 +24,7 @@
 import org.apache.dubbo.remoting.TimeoutException;
 import org.apache.dubbo.remoting.exchange.ExchangeClient;
 import org.apache.dubbo.rpc.AsyncRpcResult;
-<<<<<<< HEAD
 import org.apache.dubbo.rpc.FutureContext;
-=======
-import org.apache.dubbo.rpc.FutureAdapter;
->>>>>>> 13c01efd
 import org.apache.dubbo.rpc.Invocation;
 import org.apache.dubbo.rpc.Invoker;
 import org.apache.dubbo.rpc.Result;
@@ -97,18 +93,11 @@
                 currentClient.send(inv, isSent);
                 return AsyncRpcResult.newDefaultAsyncResult(invocation);
             } else {
-<<<<<<< HEAD
-                AsyncRpcResult asyncRpcResult = new AsyncRpcResult(inv);
-                CompletableFuture<Object> responseFuture = currentClient.request(inv, timeout);
-                asyncRpcResult.subscribeTo(responseFuture);
+                CompletableFuture<AppResponse> appResponseFuture = currentClient.request(inv, timeout).thenApply(obj -> (AppResponse) obj);
+                RpcContext.getContext().setFuture(new FutureAdapter(appResponseFuture));
                 // save for 2.6.x compatibility, for example, TraceFilter in Zipkin uses com.alibaba.xxx.FutureAdapter
                 FutureContext.getContext().setCompatibleFuture(responseFuture);
-                return asyncRpcResult;
-=======
-                CompletableFuture<AppResponse> appResponseFuture = currentClient.request(inv, timeout).thenApply(obj -> (AppResponse) obj);
-                RpcContext.getContext().setFuture(new FutureAdapter(appResponseFuture));
                 return new AsyncRpcResult(appResponseFuture, inv);
->>>>>>> 13c01efd
             }
         } catch (TimeoutException e) {
             throw new RpcException(RpcException.TIMEOUT_EXCEPTION, "Invoke remote method timeout. method: " + invocation.getMethodName() + ", provider: " + getUrl() + ", cause: " + e.getMessage(), e);
